/*
<<<<<<< HEAD
 * Copyright (C) 2013-2018 Jolla Ltd.
 * Copyright (C) 2010 Nokia Corporation.
=======
 * Copyright (C) 2013-2022 Jolla Ltd.
>>>>>>> cef8f787
 *
 * Contact: Juho Hämäläinen <juho.hamalainen@jolla.com>
 *
 * These PulseAudio Modules are free software; you can redistribute
 * it and/or modify it under the terms of the GNU Lesser General Public
 * License as published by the Free Software Foundation
 * version 2.1 of the License.
 *
 * This library is distributed in the hope that it will be useful,
 * but WITHOUT ANY WARRANTY; without even the implied warranty of
 * MERCHANTABILITY or FITNESS FOR A PARTICULAR PURPOSE. See the GNU
 * Lesser General Public License for more details.
 *
 * You should have received a copy of the GNU Lesser General Public
 * License along with this library; if not, write to the Free Software
 * Foundation, Inc., 51 Franklin Street, Fifth Floor, Boston, MA 02110-1301
 * USA.
 */

#ifdef HAVE_CONFIG_H
#include <config.h>
#endif

#include <signal.h>
#include <stdio.h>
#define __STDC_FORMAT_MACROS
#include <inttypes.h>

#ifdef HAVE_VALGRIND_MEMCHECK_H
#include <valgrind/memcheck.h>
#endif

#include <pulse/rtclock.h>
#include <pulse/timeval.h>
#include <pulse/volume.h>
#include <pulse/xmalloc.h>

#include <pulsecore/core.h>
#include <pulsecore/i18n.h>
#include <pulsecore/module.h>
#include <pulsecore/memchunk.h>
#include <pulsecore/sink.h>
#include <pulsecore/modargs.h>
#include <pulsecore/core-rtclock.h>
#include <pulsecore/core-util.h>
#include <pulsecore/sample-util.h>
#include <pulsecore/log.h>
#include <pulsecore/macro.h>
#include <pulsecore/thread.h>
#include <pulsecore/thread-mq.h>
#include <pulsecore/rtpoll.h>
#include <pulsecore/time-smoother.h>
#include <pulsecore/hashmap.h>
#include <pulsecore/core-subscribe.h>
#include <pulse/util.h>
#include <pulse/version.h>

#include "droid-sink.h"
#include <droid/droid-util.h>
#include <droid/conversion.h>
#include <droid/sllist.h>

struct userdata {
    pa_core *core;
    pa_module *module;
    pa_card *card;
    pa_sink *sink;

    pa_thread *thread;
    pa_thread_mq thread_mq;
    pa_rtpoll *rtpoll;

    bool deferred_volume; /* TODO */

    pa_memblockq *memblockq;
    pa_memchunk silence;
    size_t buffer_size;
    pa_usec_t buffer_time;
    pa_usec_t write_time;
    pa_usec_t write_threshold;

    dm_config_port *active_device_port;
    dm_config_port *override_device_port;
    dm_list *extra_devices_stack;

    bool use_hw_volume;
    bool use_voice_volume;
    bool voice_virtual_stream;
    char *voice_property_key;
    char *voice_property_value;
    pa_sink_input *voice_virtual_sink_input;
    pa_hook_slot *sink_input_volume_changed_hook_slot;

    pa_hook_slot *sink_input_put_hook_slot;
    pa_hook_slot *sink_input_unlink_hook_slot;
    pa_hook_slot *sink_proplist_changed_hook_slot;
    pa_hashmap *parameters;

    pa_droid_card_data *card_data;
    pa_droid_hw_module *hw_module;
    pa_droid_stream *stream;
};

#define DEFAULT_MODULE_ID "primary"

/* sink properties */
#define PROP_DROID_PARAMETER_PREFIX "droid.parameter."
typedef struct droid_parameter_mapping {
    char *key;
    char *value;
} droid_parameter_mapping;

/* sink-input properties */
#define PROP_DROID_ROUTE "droid.device.additional-route"

/* Voice call volume control.
 * With defaults defined below, whenever sink-input with proplist key "media.role" with
 * value "phone" connects to the sink AND voice volume control is enabled, that connected
 * sink-input's absolute volume is used for HAL voice volume. */
#define DEFAULT_VOICE_CONTROL_PROPERTY_KEY      "media.role"
#define DEFAULT_VOICE_CONTROL_PROPERTY_VALUE    "phone"

static void parameter_free(droid_parameter_mapping *m);
static void userdata_free(struct userdata *u);
static void set_voice_volume(struct userdata *u, pa_sink_input *i);
static void apply_volume(pa_sink *s);
static pa_sink_input *find_volume_control_sink_input(struct userdata *u);

static bool add_extra_devices(struct userdata *u, audio_devices_t device) {
    dm_list_entry *prev;
    dm_config_port *device_port;

    pa_assert(u);
    pa_assert(u->extra_devices_stack);

    if (!(device_port = dm_config_find_device_port(u->active_device_port, device))) {
        pa_log("Unknown device port %u", device);
        return false;
    }

    prev = dm_list_last(u->extra_devices_stack);

    dm_list_push_back(u->extra_devices_stack, device_port);

    if (prev) {
        dm_config_port *last_port = prev->data;
        if (dm_config_port_equal(last_port, device_port))
            return false;
    }

    u->override_device_port = device_port;

    return true;
}

static bool remove_extra_devices(struct userdata *u, audio_devices_t device) {
    dm_config_port *device_port;
    dm_list_entry *remove = NULL, *i = NULL;
    bool need_update = false;

    pa_assert(u);
    pa_assert(u->extra_devices_stack);

    if (!(device_port = dm_config_find_device_port(u->active_device_port, device))) {
        pa_log("Unknown device port %u", device);
        return false;
    }

    DM_LIST_FOREACH(i, u->extra_devices_stack) {
        if (dm_config_port_equal(i->data, device_port)) {
            remove = i;
            break;
        }
    }

    if (remove && dm_list_last(u->extra_devices_stack) == remove)
        need_update = true;

    if (remove)
        dm_list_remove(u->extra_devices_stack, remove);

    return need_update;
}

static void clear_extra_devices(struct userdata *u) {
    pa_assert(u);
    pa_assert(u->extra_devices_stack);

    while (dm_list_steal_first(u->extra_devices_stack));
    u->override_device_port = NULL;
}

/* Called from main context during voice calls, and from IO context during media operation. */
static void do_routing(struct userdata *u) {
    dm_config_port *routing = NULL;

    pa_assert(u);
    pa_assert(u->stream);

    if (u->use_voice_volume && u->override_device_port)
        clear_extra_devices(u);

    if (u->override_device_port)
        routing = u->override_device_port;
    else
        routing = u->active_device_port;

    pa_droid_stream_set_route(u->stream, routing);
}

static bool parse_device_list(const char *str, audio_devices_t *dst) {
    pa_assert(str);
    pa_assert(dst);

    char *dev;
    const char *state = NULL;

    *dst = 0;

    while ((dev = pa_split(str, "|", &state))) {
        audio_devices_t d;

        if (!pa_string_convert_output_device_str_to_num(dev, &d)) {
            pa_log_warn("Unknown device %s", dev);
            pa_xfree(dev);
            return false;
        }

        *dst |= d;

        pa_xfree(dev);
    }

    return true;
}

static int thread_write(struct userdata *u) {
    pa_memchunk c;
    const void *p;
    ssize_t wrote;

    pa_memblockq_peek_fixed_size(u->memblockq, u->buffer_size, &c);

    /* We should be able to write everything in one go as long as memblock size
     * is multiples of buffer_size. */

    u->write_time = pa_rtclock_now();

    for (;;) {
        p = pa_memblock_acquire_chunk(&c);
        wrote = pa_droid_stream_write(u->stream, p, c.length);
        pa_memblock_release(c.memblock);

        if (wrote < 0) {
            pa_memblockq_drop(u->memblockq, c.length);
            pa_memblock_unref(c.memblock);
            u->write_time = 0;
            pa_log("failed to write stream (%zd)", wrote);
            return -1;
        }

        if (wrote < (ssize_t) c.length) {
            c.index += wrote;
            c.length -= wrote;
            continue;
        }

        pa_memblockq_drop(u->memblockq, c.length);
        pa_memblock_unref(c.memblock);

        break;
    }

    u->write_time = pa_rtclock_now() - u->write_time;

    return 0;
}
static void thread_render(struct userdata *u) {
    size_t length;
    size_t missing;

    length = pa_memblockq_get_length(u->memblockq);
    missing = u->buffer_size - length;

    if (missing > 0) {
        pa_memchunk c;
        pa_sink_render_full(u->sink, missing, &c);
        pa_memblockq_push_align(u->memblockq, &c);
        pa_memblock_unref(c.memblock);
    }
}

static void process_rewind(struct userdata *u) {
    size_t rewind_nbytes;
    size_t max_rewind_nbytes;
    size_t queue_length;

    pa_assert(u);

    if (u->sink->thread_info.rewind_nbytes == 0) {
        pa_sink_process_rewind(u->sink, 0);
        return;
    }

    rewind_nbytes = u->sink->thread_info.rewind_nbytes;
    u->sink->thread_info.rewind_nbytes = 0;

    pa_assert(rewind_nbytes > 0);
    pa_log_debug("Requested to rewind %lu bytes.", (unsigned long) rewind_nbytes);

    queue_length = pa_memblockq_get_length(u->memblockq);
    if (queue_length <= u->buffer_size)
        goto do_nothing;
    max_rewind_nbytes = queue_length - u->buffer_size;
    if (max_rewind_nbytes == 0)
        goto do_nothing;

    if (rewind_nbytes > max_rewind_nbytes)
        rewind_nbytes = max_rewind_nbytes;

    pa_memblockq_drop(u->memblockq, rewind_nbytes);

    pa_sink_process_rewind(u->sink, rewind_nbytes);

    pa_log_debug("Rewound %lu bytes.", (unsigned long) rewind_nbytes);
    return;

do_nothing:
    pa_log_debug("Rewound 0 bytes.");
    pa_sink_process_rewind(u->sink, 0);
}

static void thread_func(void *userdata) {
    struct userdata *u = userdata;

    pa_assert(u);

    pa_log_debug("Thread starting up.");

    if (u->core->realtime_scheduling)
#if PA_CHECK_VERSION(13,0,0)
        pa_thread_make_realtime(u->core->realtime_priority);
#else
        pa_make_realtime(u->core->realtime_priority);
#endif

    pa_thread_mq_install(&u->thread_mq);

    for (;;) {
        int ret;

        if (PA_SINK_IS_OPENED(u->sink->thread_info.state)) {

            if (PA_UNLIKELY(u->sink->thread_info.rewind_requested))
                process_rewind(u);

            if (pa_rtpoll_timer_elapsed(u->rtpoll)) {
                pa_usec_t sleept = 0;

                if (u->use_hw_volume)
                    pa_sink_volume_change_apply(u->sink, NULL);

                thread_render(u);
                thread_write(u);

                if (u->write_time > u->write_threshold)
                    sleept = u->buffer_time;

                pa_rtpoll_set_timer_relative(u->rtpoll, sleept);

                if (u->use_hw_volume)
                    pa_sink_volume_change_apply(u->sink, NULL);
            }
        } else
            pa_rtpoll_set_timer_disabled(u->rtpoll);

        /* Sleep */
        if ((ret = pa_rtpoll_run(u->rtpoll)) < 0)
            goto fail;

        if (ret == 0)
            goto finish;
    }

fail:
    /* If this was no regular exit from the loop we have to continue
     * processing messages until we received PA_MESSAGE_SHUTDOWN */
    pa_asyncmsgq_post(u->thread_mq.outq, PA_MSGOBJECT(u->core), PA_CORE_MESSAGE_UNLOAD_MODULE, u->module, 0, NULL, NULL);
    pa_asyncmsgq_wait_for(u->thread_mq.inq, PA_MESSAGE_SHUTDOWN);

finish:
    pa_log_debug("Thread shutting down.");
}

/* Called from IO context */
static int suspend(struct userdata *u) {
    int ret;
    size_t length;

    pa_assert(u);
    pa_assert(u->sink);

    ret = pa_droid_stream_suspend(u->stream, true);

    if (ret == 0) {
        pa_sink_set_max_request_within_thread(u->sink, 0);
        pa_log_info("Device suspended.");
    } else
        pa_log("Couldn't set standby, err %d", ret);

    /* Clear memblockq */
    if ((length = pa_memblockq_get_length(u->memblockq)) > 0)
        pa_memblockq_drop(u->memblockq, length);

    return ret;
}

/* Called from IO context */
static int unsuspend(struct userdata *u) {
    pa_assert(u);
    pa_assert(u->sink);

    /* HAL resumes automagically when writing to standby stream, but let's set max request */
    pa_sink_set_max_request_within_thread(u->sink, u->buffer_size);

    pa_log_info("Resuming...");

    apply_volume(u->sink);

    pa_droid_stream_suspend(u->stream, false);

    return 0;
}

/* Called from IO context */
static int sink_set_state_in_io_thread_cb(pa_sink *s, pa_sink_state_t new_state, pa_suspend_cause_t new_suspend_cause) {
    struct userdata *u;
    int r;

    pa_assert(s);
    pa_assert_se(u = s->userdata);

    /* It may be that only the suspend cause is changing, in which case there's
     * nothing more to do. */
    if (new_state == s->thread_info.state)
        return 0;

    switch (new_state) {
        case PA_SINK_SUSPENDED:
            pa_assert(PA_SINK_IS_OPENED(u->sink->thread_info.state));

            if ((r = suspend(u)) < 0)
                return r;

            break;

        case PA_SINK_IDLE:
            /* Fall through */
        case PA_SINK_RUNNING:
            if (u->sink->thread_info.state == PA_SINK_SUSPENDED) {
                if ((r = unsuspend(u)) < 0)
                    return r;
            }

            pa_rtpoll_set_timer_absolute(u->rtpoll, pa_rtclock_now());
            break;

        case PA_SINK_UNLINKED:
            /* Suspending since some implementations do not want to free running stream. */
            suspend(u);
            break;

        /* not needed */
        case PA_SINK_INIT:
        case PA_SINK_INVALID_STATE:
            break;
    }

    return 0;
}

/* Called from IO context */
static int sink_process_msg(pa_msgobject *o, int code, void *data, int64_t offset, pa_memchunk *chunk) {
    struct userdata *u = PA_SINK(o)->userdata;

    switch (code) {
        case PA_SINK_MESSAGE_GET_LATENCY: {
            *((pa_usec_t*) data) = pa_droid_stream_get_latency(u->stream);
            return 0;
        }
    }

    return pa_sink_process_msg(o, code, data, offset, chunk);
}

static int sink_set_port_cb(pa_sink *s, pa_device_port *p) {
    struct userdata *u = s->userdata;
    pa_droid_port_data *data;

    pa_assert(u);
    pa_assert(p);

    data = PA_DEVICE_PORT_DATA(p);

    if (!data->device_port) {
        /* If there is no device defined, just return 0 to say everything is ok.
         * Then next port change can be whatever sink port, even the one enabled
         * before parking. */
        pa_log_debug("Sink set port to parking");
        return 0;
    }

    pa_log_debug("Sink set port %#010x (%s)", data->device_port->type, data->device_port->name);

    u->active_device_port = data->device_port;
    do_routing(u);

    return 0;
}

static void apply_volume(pa_sink *s) {
    struct userdata *u = s->userdata;
    pa_cvolume r;
    float val;

    if (u->use_voice_volume)
        return;

    if (!u->use_hw_volume)
        return;

    /* Shift up by the base volume */
    pa_sw_cvolume_divide_scalar(&r, &s->real_volume, s->base_volume);

    /* So far every hal implementation doing volume control expects
     * both channels to have equal value, so we can just average the value
     * from all channels. */
    val = pa_sw_volume_to_linear(pa_cvolume_avg(&r));

    pa_log_debug("Set %s volume -> %f", s->name, val);
    pa_droid_hw_module_lock(u->hw_module);
    if (u->stream->output->stream->set_volume(u->stream->output->stream, val, val) < 0)
        pa_log_warn("Failed to set volume.");
    pa_droid_hw_module_unlock(u->hw_module);
}

static void sink_set_volume_cb(pa_sink *s) {
    (void) s;
    /* noop */
}

static void sink_write_volume_cb(pa_sink *s) {
    apply_volume(s);
}

/* Called from main thread */
static void set_voice_volume(struct userdata *u, pa_sink_input *i) {
    pa_cvolume vol;
    float val;

    pa_assert_ctl_context();
    pa_assert(u);
    pa_assert(i);

    pa_sink_input_get_volume(i, &vol, true);

    val = pa_sw_volume_to_linear(pa_cvolume_avg(&vol));
    pa_log_debug("Set voice volume %f", val);

    pa_droid_hw_module_lock(u->hw_module);
    if (u->hw_module->device->set_voice_volume(u->hw_module->device, val) < 0)
        pa_log_warn("Failed to set voice volume.");
    pa_droid_hw_module_unlock(u->hw_module);
}

static void update_volumes(struct userdata *u) {
    int ret = -1;

    /* set_volume returns 0 if hw volume control is implemented, < 0 otherwise. */
    pa_droid_hw_module_lock(u->hw_module);
    if (u->stream->output->stream->set_volume) {
        ret = u->stream->output->stream->set_volume(u->stream->output->stream, 1.0f, 1.0f);
        pa_log_debug("Probe hw volume support for %s (ret %d)", u->sink->name, ret);
    }
    pa_droid_hw_module_unlock(u->hw_module);

    u->use_hw_volume = (ret == 0);
    if (u->use_hw_volume &&
#if defined(HAVE_ENUM_AUDIO_OUTPUT_FLAG_COMPRESS_OFFLOAD)
        !(u->stream->mix_port->flags & AUDIO_OUTPUT_FLAG_COMPRESS_OFFLOAD) &&
#endif
        !pa_droid_option(u->hw_module, DM_OPTION_HW_VOLUME)) {
        pa_log_info("Forcing software volume control with %s", u->sink->name);
        u->use_hw_volume = false;
    } else {
        pa_log_debug("Using %s volume control with %s",
                     u->use_hw_volume ? "hardware" : "software", u->sink->name);
    }

    if (u->use_hw_volume) {
        pa_sink_set_set_volume_callback(u->sink, sink_set_volume_cb);
        pa_sink_set_write_volume_callback(u->sink, sink_write_volume_cb);
    }
}

static void set_sink_name(pa_modargs *ma, pa_sink_new_data *data, pa_droid_mapping *am, const char *name) {
    const char *tmp;

    pa_assert(ma);
    pa_assert(data);

    if ((tmp = pa_modargs_get_value(ma, "sink_name", NULL))) {
        pa_sink_new_data_set_name(data, tmp);
        data->namereg_fail = true;
        pa_proplist_sets(data->proplist, PA_PROP_DEVICE_DESCRIPTION, "Droid sink");
    } else {
        char *full_name;
        pa_assert(name);
        pa_assert(am);
        full_name = pa_sprintf_malloc("sink.%s", name);
        pa_sink_new_data_set_name(data, full_name);
        pa_xfree(full_name);
        data->namereg_fail = false;
        pa_proplist_setf(data->proplist, PA_PROP_DEVICE_DESCRIPTION, "Droid sink %s", am->name);
    }
}

static bool sink_input_is_voice_control(struct userdata *u, pa_sink_input *si) {
    const char *val;

    pa_assert(u);
    pa_assert(si);

    if ((val = pa_proplist_gets(si->proplist, u->voice_property_key))) {
        if (pa_streq(val, u->voice_property_value))
            return true;
    }

    return false;
}

/* Called from main thread */
static pa_sink_input *find_volume_control_sink_input(struct userdata *u) {
    uint32_t idx;
    pa_sink_input *i;

    pa_assert_ctl_context();
    pa_assert(u);
    pa_assert(u->sink);

    PA_IDXSET_FOREACH(i, u->sink->inputs, idx) {
        if (sink_input_is_voice_control(u, i))
            return i;
    }

    return NULL;
}

/* Called from main thread */
static pa_hook_result_t sink_input_volume_changed_hook_cb(pa_core *c, pa_sink_input *sink_input, struct userdata *u) {
    pa_assert(c);
    pa_assert(sink_input);
    pa_assert(u);

    if (!u->use_voice_volume)
        return PA_HOOK_OK;

    if (sink_input_is_voice_control(u, sink_input))
        set_voice_volume(u, sink_input);

    return PA_HOOK_OK;
}

/* For voice virtual stream, based on meego-mainvolume */
static void sink_input_kill_cb(pa_sink_input *i) {
    struct userdata *u;

    pa_sink_input_assert_ref(i);
    pa_assert_se(u = i->userdata);

    pa_sink_input_unlink(u->voice_virtual_sink_input);
    pa_sink_input_unref(u->voice_virtual_sink_input);
    u->voice_virtual_sink_input = NULL;
}

/* no-op */
static int sink_input_pop_cb(pa_sink_input *i, size_t nbytes, pa_memchunk *chunk) {
    return 0;
}

/* no-op */
static void sink_input_process_rewind_cb(pa_sink_input *i, size_t nbytes) {
}

static void create_voice_virtual_stream(struct userdata *u) {
    pa_sink_input_new_data data;

    pa_assert(u);

    if (!u->voice_virtual_stream || u->voice_virtual_sink_input)
        return;

    pa_sink_input_new_data_init(&data);

    data.driver = __FILE__;
    data.module = u->module;
    pa_proplist_sets(data.proplist, PA_PROP_MEDIA_NAME, "Virtual Stream for Voice Volume Control (Droid)");
    pa_proplist_sets(data.proplist, PA_PROP_MEDIA_ROLE, "phone");
    pa_sink_input_new_data_set_sample_spec(&data, &u->core->default_sample_spec);
    pa_sink_input_new_data_set_channel_map(&data, &u->core->default_channel_map);
    data.flags = PA_SINK_INPUT_START_CORKED | PA_SINK_INPUT_NO_REMAP | PA_SINK_INPUT_NO_REMIX;

    pa_sink_input_new(&u->voice_virtual_sink_input, u->module->core, &data);
    pa_sink_input_new_data_done(&data);

    if (!u->voice_virtual_sink_input) {
        pa_log_warn("Failed to create virtual sink input.");
        return;
    }

    u->voice_virtual_sink_input->userdata = u;
    u->voice_virtual_sink_input->kill = sink_input_kill_cb;
    u->voice_virtual_sink_input->pop = sink_input_pop_cb;
    u->voice_virtual_sink_input->process_rewind = sink_input_process_rewind_cb;

    pa_sink_input_put(u->voice_virtual_sink_input);

    pa_log_debug("Created virtual sink input for voice call volume control.");
}

static void destroy_voice_virtual_stream(struct userdata *u) {
    pa_assert(u);

    if (!u->voice_virtual_sink_input)
        return;

    sink_input_kill_cb(u->voice_virtual_sink_input);

    pa_log_debug("Removed virtual stream.");
}

/* Called from main thread */
void pa_droid_sink_set_voice_control(pa_sink* sink, bool enable) {
    pa_sink_input *i;
    struct userdata *u;

    pa_assert_ctl_context();
    pa_assert(sink);

    u = sink->userdata;
    pa_assert(u);
    pa_assert(u->sink == sink);

    if (!pa_droid_stream_is_primary(u->stream)) {
        pa_log_debug("Skipping voice volume control with non-primary sink %s", u->sink->name);
        return;
    }

    if (u->use_voice_volume == enable)
        return;

    u->use_voice_volume = enable;

    if (u->use_voice_volume) {
        pa_log_debug("Using voice volume control with %s", u->sink->name);

        pa_assert(!u->sink_input_volume_changed_hook_slot);

        if (u->voice_virtual_stream)
            create_voice_virtual_stream(u);

        u->sink_input_volume_changed_hook_slot = pa_hook_connect(&u->core->hooks[PA_CORE_HOOK_SINK_INPUT_VOLUME_CHANGED],
                PA_HOOK_LATE+10, (pa_hook_cb_t) sink_input_volume_changed_hook_cb, u);

        if ((i = find_volume_control_sink_input(u))) {
            set_voice_volume(u, i);
        }

    } else {
        pa_assert(u->sink_input_volume_changed_hook_slot);

        if (u->voice_virtual_stream)
            destroy_voice_virtual_stream(u);

        pa_hook_slot_free(u->sink_input_volume_changed_hook_slot);
        u->sink_input_volume_changed_hook_slot = NULL;

        pa_log_debug("Using %s volume control with %s",
                     u->use_hw_volume ? "hardware" : "software", u->sink->name);
    }
}

/* When sink-input with proper proplist variable appears, do extra routing configuration
 * for the lifetime of that sink-input. */
static pa_hook_result_t sink_input_put_hook_cb(pa_core *c, pa_sink_input *sink_input, struct userdata *u) {
    const char *dev_str;
    const char *media_str;
    audio_devices_t devices;

    if (u->use_voice_volume && sink_input_is_voice_control(u, sink_input)) {
        set_voice_volume(u, sink_input);
    }

    /* Dynamic routing changes do not apply during active voice call. */
    if (u->use_voice_volume)
        return PA_HOOK_OK;

    if ((dev_str = pa_proplist_gets(sink_input->proplist, PROP_DROID_ROUTE))) {

        /* Do not change routing for gstreamer pulsesink probe. Workaround for unnecessary routing changes when gst-plugin
         * pulsesink connects to our sink. Not the best fix or the best place for a fix, but let's have this here
         * for now anyway. */
        if ((media_str = pa_proplist_gets(sink_input->proplist, PA_PROP_MEDIA_NAME)) && pa_streq(media_str, "pulsesink probe"))
            return PA_HOOK_OK;

        if (parse_device_list(dev_str, &devices) && devices) {

            pa_log_debug("%s: Add extra route %s (%u).", u->sink->name, dev_str, devices);

            /* if this device was not routed to previously post routing change */
            if (add_extra_devices(u, devices))
                do_routing(u);
        }
    }

    return PA_HOOK_OK;
}

/* Remove extra routing when sink-inputs disappear. */
static pa_hook_result_t sink_input_unlink_hook_cb(pa_core *c, pa_sink_input *sink_input, struct userdata *u) {
    const char *dev_str;
    const char *media_str;
    audio_devices_t devices;

    /* Dynamic routing changes do not apply during active voice call. */
    if (u->use_voice_volume)
        return PA_HOOK_OK;

    if ((dev_str = pa_proplist_gets(sink_input->proplist, PROP_DROID_ROUTE))) {

        /* Do not change routing for gstreamer pulsesink probe. Workaround for unnecessary routing changes when gst-plugin
         * pulsesink connects to our sink. Not the best fix or the best place for a fix, but let's have this here
         * for now anyway. */
        if ((media_str = pa_proplist_gets(sink_input->proplist, PA_PROP_MEDIA_NAME)) && pa_streq(media_str, "pulsesink probe"))
            return PA_HOOK_OK;

        if (parse_device_list(dev_str, &devices) && devices) {

            pa_log_debug("Remove extra route %s (%u).", dev_str, devices);

            /* if this device no longer exists in extra devices map post routing change */
            if (remove_extra_devices(u, devices))
                do_routing(u);
        }
    }

    return PA_HOOK_OK;
}

/* Watch for properties starting with droid.parameter. and translate them directly to
 * HAL set_parameters() calls. */
static pa_hook_result_t sink_proplist_changed_hook_cb(pa_core *c, pa_sink *sink, struct userdata *u) {
    bool changed = false;
    const char *pkey;
    const char *key;
    const char *value;
    char *tmp;
    void *state = NULL;
    droid_parameter_mapping *parameter = NULL;

    pa_assert(sink);
    pa_assert(u);

    if (u->sink != sink)
        return PA_HOOK_OK;

    while ((key = pa_proplist_iterate(sink->proplist, &state))) {
        if (!pa_startswith(key, PROP_DROID_PARAMETER_PREFIX))
            continue;

        pkey = key + strlen(PROP_DROID_PARAMETER_PREFIX);
        if (pkey[0] == '\0')
            continue;

        changed = false;

        if (!(parameter = pa_hashmap_get(u->parameters, pkey))) {
            parameter = pa_xnew0(droid_parameter_mapping, 1);
            parameter->key = pa_xstrdup(pkey);
            parameter->value = pa_xstrdup(pa_proplist_gets(sink->proplist, key));
            pa_hashmap_put(u->parameters, parameter->key, parameter);
            changed = true;
        } else {
            value = pa_proplist_gets(sink->proplist, key);
            if (!pa_streq(parameter->value, value)) {
                pa_xfree(parameter->value);
                parameter->value = pa_xstrdup(value);
                changed = true;
            }
        }

        if (changed) {
            pa_assert(parameter);
            tmp = pa_sprintf_malloc("%s=%s;", parameter->key, parameter->value);
            pa_log_debug("set_parameters(): %s", tmp);
            pa_droid_stream_set_parameters(u->stream, tmp);
            pa_xfree(tmp);
        }
    }

    return PA_HOOK_OK;
}

pa_sink *pa_droid_sink_new(pa_module *m,
                             pa_modargs *ma,
                             const char *driver,
                             pa_droid_card_data *card_data,
                             audio_output_flags_t flags,
                             pa_droid_mapping *am,
                             pa_card *card) {

    struct userdata *u = NULL;
    dm_config_port *mix_port = NULL;
    dm_config_port *device_port = NULL;
    bool deferred_volume = false;
    bool voice_virtual_stream = false;
    char *thread_name = NULL;
    pa_sink_new_data data;
    const char *module_id = NULL;
    char *list = NULL;
    uint32_t alternate_sample_rate;
    const char *format;
    pa_sample_spec sample_spec;
    pa_channel_map channel_map;
    bool namereg_fail = false;
    pa_usec_t latency;
    uint32_t sink_buffer = 0;
    char *sink_name = NULL;

    pa_assert(m);
    pa_assert(ma);
    pa_assert(driver);

    pa_log_info("Create new droid-sink");

    deferred_volume = m->core->deferred_volume;
    if (pa_modargs_get_value_boolean(ma, "deferred_volume", &deferred_volume) < 0) {
        pa_log("Failed to parse deferred_volume argument.");
        goto fail;
    }

    if (card && am) {
        mix_port = am->mix_port;
        module_id = mix_port->name;
    } else
        module_id = pa_modargs_get_value(ma, "module_id", DEFAULT_MODULE_ID);

    sample_spec = m->core->default_sample_spec;
    channel_map = m->core->default_channel_map;

    /* First parse both sample spec and channel map, then see if sink_* override some
     * of the values. */

    if (pa_modargs_get_sample_spec(ma, &sample_spec) < 0) {
        pa_log("Failed to parse sink sample specification.");
        goto fail;
    }

    if (pa_modargs_get_channel_map(ma, NULL, &channel_map) < 0) {
        pa_log("Failed to parse sink channel map.");
        goto fail;
    }

    /* Possible overrides. */

    if (pa_modargs_get_channel_map(ma, "sink_channel_map", &channel_map) < 0) {
        pa_log("Failed to parse sink channel map.");
        goto fail;
    }

    if ((format = pa_modargs_get_value(ma, "sink_format", NULL))) {
        if ((sample_spec.format = pa_parse_sample_format(format)) < 0) {
            pa_log("Failed to parse sink format.");
            goto fail;
        }
    }

    if (pa_modargs_get_value_u32(ma, "rate", &sample_spec.rate) < 0) {
        pa_log("Failed to parse sink samplerate");
        goto fail;
    }

    if (pa_modargs_get_value_u32(ma, "sink_rate", &sample_spec.rate) < 0) {
        pa_log("Failed to parse sink samplerate");
        goto fail;
    }

    if (!pa_sample_spec_valid(&sample_spec)) {
        pa_log("Sample spec is not valid.");
        goto fail;
    }

    alternate_sample_rate = m->core->alternate_sample_rate;
    if (pa_modargs_get_alternate_sample_rate(ma, &alternate_sample_rate) < 0) {
        pa_log("Failed to parse alternate sample rate.");
        goto fail;
    }

    if (pa_modargs_get_value_u32(ma, "sink_buffer", &sink_buffer) < 0) {
        pa_log("Failed to parse sink_buffer. Needs to be integer >= 0.");
        goto fail;
    }

<<<<<<< HEAD
    if (pa_modargs_get_value_boolean(ma, "sink_mix_route", &mix_route) < 0) {
        pa_log("Failed to parse sink_mix_route, expects boolean argument.");
        goto fail;
    }

    if (pa_modargs_get_value_boolean(ma, "voice_virtual_stream", &voice_virtual_stream) < 0) {
        pa_log("Failed to parse voice_virtual_stream. Needs to be a boolean argument.");
        goto fail;
    }

=======
>>>>>>> cef8f787
    u = pa_xnew0(struct userdata, 1);
    u->core = m->core;
    u->module = m;
    u->card = card;
    u->deferred_volume = deferred_volume;
    u->rtpoll = pa_rtpoll_new();
    pa_thread_mq_init(&u->thread_mq, m->core->mainloop, u->rtpoll);
    u->parameters = pa_hashmap_new_full(pa_idxset_string_hash_func, pa_idxset_string_compare_func,
                                        NULL, (pa_free_cb_t) parameter_free);
    u->voice_virtual_stream = voice_virtual_stream;
    u->voice_property_key   = pa_xstrdup(pa_modargs_get_value(ma, "voice_property_key", DEFAULT_VOICE_CONTROL_PROPERTY_KEY));
    u->voice_property_value = pa_xstrdup(pa_modargs_get_value(ma, "voice_property_value", DEFAULT_VOICE_CONTROL_PROPERTY_VALUE));
    u->extra_devices_stack = dm_list_new();

    if (card_data) {
        u->card_data = card_data;
        pa_assert(card);
        pa_assert_se((u->hw_module = pa_droid_hw_module_get(u->core, NULL, card_data->module_id)));
    } else {
        const char *output_name;

        if (!(output_name = pa_modargs_get_value(ma, "output", NULL))) {
            pa_log("No output name defined.");
            goto fail;
        }

        /* Sink wasn't created from inside card module, so we'll need to open
         * hw module ourself. */

        if (!(u->hw_module = pa_droid_hw_module_get2(u->core, ma, module_id)))
            goto fail;

        if (!(mix_port = dm_config_find_port(u->hw_module->enabled_module, output_name)) ||
             mix_port->port_type != DM_CONFIG_TYPE_MIX_PORT) {
            pa_log("Could not find output %s from module %s.", output_name, u->hw_module->enabled_module->name);
            goto fail;
        }
    }

    pa_assert(mix_port);

    /* Start with default output device */
    device_port = dm_config_default_output_device(mix_port->module);

    u->stream = pa_droid_open_output_stream(u->hw_module, &sample_spec, &channel_map, mix_port, device_port);

    if (!u->stream) {
        pa_log("Failed to open output stream.");
        goto fail;
    }

    u->buffer_size = pa_droid_stream_buffer_size(u->stream);
    if (sink_buffer) {
        u->buffer_size = pa_droid_buffer_size_round_up(sink_buffer, u->buffer_size);
        pa_log_info("Using buffer size %zu (requested %u).", u->buffer_size, sink_buffer);
    } else
        pa_log_info("Using buffer size %zu.", u->buffer_size);

    u->buffer_time = pa_bytes_to_usec(u->buffer_size, &u->stream->output->sample_spec);
    u->write_threshold = u->buffer_time - u->buffer_time / 6;

    pa_silence_memchunk_get(&u->core->silence_cache, u->core->mempool, &u->silence, &u->stream->output->sample_spec, u->buffer_size);
    u->memblockq = pa_memblockq_new("droid-sink", 0, u->buffer_size, u->buffer_size, &u->stream->output->sample_spec, 1, 0, 0, &u->silence);

    pa_sink_new_data_init(&data);
    data.driver = driver;
    data.module = m;
    data.card = card;

    sink_name = dm_config_escape_string(module_id);
    set_sink_name(ma, &data, am, sink_name);
    pa_proplist_sets(data.proplist, PA_PROP_DEVICE_CLASS, "sound");
    pa_proplist_sets(data.proplist, PA_PROP_DEVICE_API, PROP_DROID_API_STRING);

    /* We need to give pa_modargs_get_value_boolean() a pointer to a local
     * variable instead of using &data.namereg_fail directly, because
     * data.namereg_fail is a bitfield and taking the address of a bitfield
     * variable is impossible. */
    namereg_fail = data.namereg_fail;
    if (pa_modargs_get_value_boolean(ma, "namereg_fail", &namereg_fail) < 0) {
        pa_log("Failed to parse namereg_fail argument.");
        pa_sink_new_data_done(&data);
        goto fail;
    }
    data.namereg_fail = namereg_fail;

    pa_sink_new_data_set_sample_spec(&data, &u->stream->output->sample_spec);
    pa_sink_new_data_set_channel_map(&data, &u->stream->output->channel_map);
    pa_sink_new_data_set_alternate_sample_rate(&data, alternate_sample_rate);

    if (flags) {
        if (!(list = pa_list_string_flags(flags))) {
            pa_log("Couldn't format flag list string.");
            goto fail;
        }
    } else
        list = NULL;

    pa_proplist_sets(data.proplist, PROP_DROID_FLAGS, list ? list : "");
    pa_xfree(list);

    if (am)
        pa_droid_add_ports(data.ports, am, card);

    u->sink = pa_sink_new(m->core, &data, PA_SINK_HARDWARE | PA_SINK_LATENCY | PA_SINK_FLAT_VOLUME);
    pa_sink_new_data_done(&data);

    if (!u->sink) {
        pa_log("Failed to create sink.");
        goto fail;
    }

    u->sink->userdata = u;

    u->sink->parent.process_msg = sink_process_msg;
    u->sink->set_state_in_io_thread = sink_set_state_in_io_thread_cb;

    pa_sink_set_asyncmsgq(u->sink, u->thread_mq.inq);
    pa_sink_set_rtpoll(u->sink, u->rtpoll);

    /* Rewind internal memblockq */
    pa_sink_set_max_rewind(u->sink, 0);

    thread_name = pa_sprintf_malloc("droid-sink-%s", sink_name);
    if (!(u->thread = pa_thread_new(thread_name, thread_func, u))) {
        pa_log("Failed to create thread.");
        goto fail;
    }
    pa_xfree(thread_name);
    thread_name = NULL;

    /* HAL latencies are in milliseconds. */
    latency = pa_droid_stream_get_latency(u->stream);
    pa_sink_set_fixed_latency(u->sink, latency);
    pa_log_debug("Set fixed latency %" PRIu64 " usec", latency);
    pa_sink_set_max_request(u->sink, u->buffer_size);

    if (u->sink->active_port)
        sink_set_port_cb(u->sink, u->sink->active_port);

    if (pa_droid_stream_is_primary(u->stream)) {
        /* Hooks to track appearance and disappearance of sink-inputs.
         * Hook a little bit earlier and later than module-role-ducking.
         * Used only in primary sink. */
        u->sink_input_put_hook_slot = pa_hook_connect(&m->core->hooks[PA_CORE_HOOK_SINK_INPUT_PUT], PA_HOOK_LATE+10,
                (pa_hook_cb_t) sink_input_put_hook_cb, u);
        u->sink_input_unlink_hook_slot = pa_hook_connect(&m->core->hooks[PA_CORE_HOOK_SINK_INPUT_UNLINK], PA_HOOK_EARLY-10,
                (pa_hook_cb_t) sink_input_unlink_hook_cb, u);
        u->sink_proplist_changed_hook_slot = pa_hook_connect(&m->core->hooks[PA_CORE_HOOK_SINK_PROPLIST_CHANGED], PA_HOOK_EARLY,
                (pa_hook_cb_t) sink_proplist_changed_hook_cb, u);

        /* Port changes are done only in primary sink. */
        u->sink->set_port = sink_set_port_cb;
    }

    update_volumes(u);

    pa_droid_stream_suspend(u->stream, false);
    pa_droid_stream_set_data(u->stream, u->sink);
    pa_sink_put(u->sink);

    pa_xfree(sink_name);

    return u->sink;

fail:
    pa_xfree(thread_name);
    pa_xfree(sink_name);

    if (u)
        userdata_free(u);

    return NULL;
}

void pa_droid_sink_free(pa_sink *s) {
    struct userdata *u;

    pa_sink_assert_ref(s);
    pa_assert_se(u = s->userdata);

    userdata_free(u);
}

static void parameter_free(droid_parameter_mapping *m) {
    pa_assert(m);

    pa_xfree(m->key);
    pa_xfree(m->value);
    pa_xfree(m);
}

static void userdata_free(struct userdata *u) {

    if (u->sink)
        pa_sink_unlink(u->sink);

    if (u->thread) {
        pa_asyncmsgq_send(u->thread_mq.inq, NULL, PA_MESSAGE_SHUTDOWN, NULL, 0, NULL);
        pa_thread_free(u->thread);
    }

    pa_thread_mq_done(&u->thread_mq);

    if (u->sink_input_put_hook_slot)
        pa_hook_slot_free(u->sink_input_put_hook_slot);

    if (u->sink_input_unlink_hook_slot)
        pa_hook_slot_free(u->sink_input_unlink_hook_slot);

    if (u->sink_input_volume_changed_hook_slot)
        pa_hook_slot_free(u->sink_input_volume_changed_hook_slot);

    if (u->sink_proplist_changed_hook_slot)
        pa_hook_slot_free(u->sink_proplist_changed_hook_slot);

    if (u->sink)
        pa_sink_unref(u->sink);

    if (u->parameters)
        pa_hashmap_free(u->parameters);

    if (u->stream)
        pa_droid_stream_unref(u->stream);

    if (u->memblockq)
        pa_memblockq_free(u->memblockq);

    if (u->silence.memblock)
        pa_memblock_unref(u->silence.memblock);

    if (u->hw_module)
        pa_droid_hw_module_unref(u->hw_module);

    if (u->voice_property_key)
        pa_xfree(u->voice_property_key);
    if (u->voice_property_value)
        pa_xfree(u->voice_property_value);

    if (u->extra_devices_stack)
        dm_list_free(u->extra_devices_stack, NULL);

    pa_xfree(u);
}<|MERGE_RESOLUTION|>--- conflicted
+++ resolved
@@ -1,10 +1,6 @@
 /*
-<<<<<<< HEAD
- * Copyright (C) 2013-2018 Jolla Ltd.
+ * Copyright (C) 2013-2022 Jolla Ltd.
  * Copyright (C) 2010 Nokia Corporation.
-=======
- * Copyright (C) 2013-2022 Jolla Ltd.
->>>>>>> cef8f787
  *
  * Contact: Juho Hämäläinen <juho.hamalainen@jolla.com>
  *
@@ -1018,19 +1014,11 @@
         goto fail;
     }
 
-<<<<<<< HEAD
-    if (pa_modargs_get_value_boolean(ma, "sink_mix_route", &mix_route) < 0) {
-        pa_log("Failed to parse sink_mix_route, expects boolean argument.");
-        goto fail;
-    }
-
     if (pa_modargs_get_value_boolean(ma, "voice_virtual_stream", &voice_virtual_stream) < 0) {
         pa_log("Failed to parse voice_virtual_stream. Needs to be a boolean argument.");
         goto fail;
     }
 
-=======
->>>>>>> cef8f787
     u = pa_xnew0(struct userdata, 1);
     u->core = m->core;
     u->module = m;
