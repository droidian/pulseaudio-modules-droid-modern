/*
 * Copyright (C) 2013-2022 Jolla Ltd.
 *
 * Contact: Juho Hämäläinen <juho.hamalainen@jolla.com>
 *
 * These PulseAudio Modules are free software; you can redistribute
 * it and/or modify it under the terms of the GNU Lesser General Public
 * License as published by the Free Software Foundation
 * version 2.1 of the License.
 *
 * This library is distributed in the hope that it will be useful,
 * but WITHOUT ANY WARRANTY; without even the implied warranty of
 * MERCHANTABILITY or FITNESS FOR A PARTICULAR PURPOSE. See the GNU
 * Lesser General Public License for more details.
 *
 * You should have received a copy of the GNU Lesser General Public
 * License along with this library; if not, write to the Free Software
 * Foundation, Inc., 51 Franklin Street, Fifth Floor, Boston, MA 02110-1301
 * USA.
 */

#ifdef HAVE_CONFIG_H
#include <config.h>
#endif

#include <signal.h>
#include <stdio.h>

#ifdef HAVE_VALGRIND_MEMCHECK_H
#include <valgrind/memcheck.h>
#endif

#include <pulse/rtclock.h>
#include <pulse/timeval.h>
#include <pulse/volume.h>
#include <pulse/xmalloc.h>

#include <pulsecore/core.h>
#include <pulsecore/i18n.h>
#include <pulsecore/module.h>
#include <pulsecore/memchunk.h>
#include <pulsecore/sink.h>
#include <pulsecore/source.h>
#include <pulsecore/modargs.h>
#include <pulsecore/core-rtclock.h>
#include <pulsecore/core-util.h>
#include <pulsecore/sample-util.h>
#include <pulsecore/log.h>
#include <pulsecore/macro.h>
#include <pulsecore/thread.h>
#include <pulsecore/thread-mq.h>
#include <pulsecore/rtpoll.h>
#include <pulsecore/time-smoother.h>
#include <pulsecore/card.h>
#include <pulsecore/device-port.h>
#include <pulsecore/idxset.h>
#include <pulsecore/strlist.h>

//#include <droid/hardware/audio_policy.h>
//#include <droid/system/audio_policy.h>

#include <droid/droid-util.h>
#include <droid/sllist.h>
#include <droid/utils.h>
#include "droid-sink.h"
#include "droid-source.h"
#include "droid-extcon.h"
#include "droid-extevdev.h"

PA_MODULE_AUTHOR("Juho Hämäläinen");
PA_MODULE_DESCRIPTION("Droid card");
PA_MODULE_VERSION(PACKAGE_VERSION);
PA_MODULE_USAGE(
        "card_name=<name for the card> "
        "sink_name=<name for the sink> "
        "source_name=<name for the source> "
        "namereg_fail=<when false attempt to synthesise new names if they are already taken> "
        "rate=<sample rate> "
        "module_id=<which droid hw module to load, default primary> "
        "voice_source_routing=<always true, parameter left for compatibility> "
        "deferred_volume=<synchronize software and hardware volume changes to avoid momentary jumps?> "
        "config=<location for droid audio configuration> "
        "voice_property_key=<proplist key searched for sink-input that should control voice call volume> "
        "voice_property_value=<proplist value for the key for voice control sink-input> "
<<<<<<< HEAD
        "voice_virtual_stream=<true/false> create virtual stream for voice call volume control (default false)"
        "default_profile=<boolean. create default profile for primary module or not. defaults to true> "
        "merge_inputs=<unused, always true> "
        "quirks=<comma separated list of quirks to enable/disable>"
=======
        "options=<comma separated list of options to enable/disable>"
>>>>>>> cef8f787
);

static const char* const valid_modargs[] = {
    "card_name",
    "sink_name",
    "source_name",
    "namereg_fail",
    "format",
    "rate",
    "channels",
    "channel_map",
    "sink_rate",
    "sink_format",
    "sink_channel_map",
    "source_rate",
    "source_format",
    "source_channel_map",
    "module_id",
    "voice_source_routing",
    "sink_buffer",
    "source_buffer",
    "deferred_volume",
    "config",
    "voice_property_key",
    "voice_property_value",
<<<<<<< HEAD
    "voice_virtual_stream",
    "default_profile",
    "combine",
    "merge_inputs",
    "quirks",
=======
    /* DM_OPTIONS */
>>>>>>> cef8f787
    NULL,
};

#define DEFAULT_MODULE_ID "primary"
#define VOICE_CALL_PROFILE_NAME     "voicecall"
#define VOICE_CALL_PROFILE_DESC     "Call mode"
#define VOICE_RECORD_PROFILE_NAME   "voicecall-record"
#define VOICE_RECORD_PROFILE_DESC   "Call mode record"
#define RINGTONE_PROFILE_NAME       "ringtone"
#define RINGTONE_PROFILE_DESC       "Ringtone mode"
#define COMMUNICATION_PROFILE_NAME  "communication"
#define COMMUNICATION_PROFILE_DESC  "Communication mode"

#define VENDOR_EXT_REALCALL_ON      "realcall=on"
#define VENDOR_EXT_REALCALL_OFF     "realcall=off"

struct userdata;

typedef bool (*virtual_profile_event_cb)(struct userdata *u, pa_droid_profile *p, bool enabling);

struct virtual_profile {
    bool enabled;
    pa_card_profile *parent;
    virtual_profile_event_cb event_cb;
};

struct userdata {
    pa_core *core;
    pa_module *module;

    pa_thread *thread;
    pa_thread_mq thread_mq;
    pa_rtpoll *rtpoll;

    pa_droid_profile_set *profile_set;

    pa_droid_hw_module *hw_module;
    pa_droid_card_data card_data;

    pa_card_profile *real_profile;

    pa_droid_extcon *extcon;
    pa_droid_extevdev *extevdev;

    pa_modargs *modargs;
    pa_card *card;
};

struct profile_data {
    pa_droid_profile *droid_profile;
    pa_card_profile *card_profile;
    audio_mode_t mode;
    bool virtual_profile;
    /* Variables for virtual profiles: */
    struct virtual_profile virtual;
};

#ifdef DROID_AUDIO_HAL_DEBUG_VSID

/* From hal/voice_extn/voice_extn.c */
#define AUDIO_PARAMETER_KEY_VSID            "vsid"
#define AUDIO_PARAMETER_KEY_CALL_STATE      "call_state"

/* From hal/voice_extn/voice_extn.c */
#define VOICE2_VSID         (0x10DC1000)
#define VOLTE_VSID          (0x10C02000)
#define QCHAT_VSID          (0x10803000)
#define VOWLAN_VSID         (0x10002000)
#define VOICEMMODE1_VSID    (0x11C05000)
#define VOICEMMODE2_VSID    (0x11DC5000)

/* From hal/voice.h */
#define BASE_CALL_STATE     1
#define CALL_INACTIVE       (BASE_CALL_STATE)
#define CALL_ACTIVE         (BASE_CALL_STATE + 1)
#define VOICE_VSID  0x10C01000

/* For virtual profiles */
#define VOICE_SESSION_VOICE1_PROFILE_NAME       "voicecall-voice1"
#define VOICE_SESSION_VOICE1_PROFILE_DESC       "Call mode, default to voice 1 vsid"
#define VOICE_SESSION_VOICE2_PROFILE_NAME       "voicecall-voice2"
#define VOICE_SESSION_VOICE2_PROFILE_DESC       "Call mode, default to voice 2 vsid"
#define VOICE_SESSION_VOLTE_PROFILE_NAME        "voicecall-volte"
#define VOICE_SESSION_VOLTE_PROFILE_DESC        "Call mode, default to volte vsid"
#define VOICE_SESSION_QCHAT_PROFILE_NAME        "voicecall-qchat"
#define VOICE_SESSION_QCHAT_PROFILE_DESC        "Call mode, default to qchat vsid"
#define VOICE_SESSION_VOWLAN_PROFILE_NAME       "voicecall-vowlan"
#define VOICE_SESSION_VOWLAN_PROFILE_DESC       "Call mode, default to vowlan vsid"
#define VOICE_SESSION_VOICEMMODE1_PROFILE_NAME  "voicecall-voicemmode1"
#define VOICE_SESSION_VOICEMMODE1_PROFILE_DESC  "Call mode, default to voicemmode1 vsid"
#define VOICE_SESSION_VOICEMMODE2_PROFILE_NAME  "voicecall-voicemmode2"
#define VOICE_SESSION_VOICEMMODE2_PROFILE_DESC  "Call mode, default to voicemmode2 vsid"

static bool voicecall_voice1_vsid_profile_event_cb(struct userdata *u, pa_droid_profile *p, bool enabling);
static bool voicecall_voice2_vsid_profile_event_cb(struct userdata *u, pa_droid_profile *p, bool enabling);
static bool voicecall_volte_vsid_profile_event_cb(struct userdata *u, pa_droid_profile *p, bool enabling);
static bool voicecall_qchat_vsid_profile_event_cb(struct userdata *u, pa_droid_profile *p, bool enabling);
static bool voicecall_vowlan_vsid_profile_event_cb(struct userdata *u, pa_droid_profile *p, bool enabling);
static bool voicecall_voicemmode1_vsid_profile_event_cb(struct userdata *u, pa_droid_profile *p, bool enabling);
static bool voicecall_voicemmode2_vsid_profile_event_cb(struct userdata *u, pa_droid_profile *p, bool enabling);

#endif /* DROID_AUDIO_HAL_DEBUG_VSID */

static void add_disabled_profile(pa_hashmap *profiles) {
    pa_card_profile *cp;
    struct profile_data *d;

    cp = pa_card_profile_new("off", _("Off"), sizeof(struct profile_data));
    cp->available = PA_AVAILABLE_YES;

    d = PA_CARD_PROFILE_DATA(cp);
    d->droid_profile = NULL;
    d->card_profile = cp;

    pa_hashmap_put(profiles, cp->name, cp);
}

/* Special profile for calls */
static pa_card_profile* add_virtual_profile(struct userdata *u, const char *name, const char *description,
                                            audio_mode_t audio_mode, virtual_profile_event_cb event_cb,
                                            pa_available_t available, pa_card_profile *extension_to,
                                            pa_hashmap *profiles) {
    pa_droid_profile *ap;
    pa_card_profile *cp;
    struct profile_data *d;

    pa_assert(u);
    pa_assert(u->profile_set);

    pa_log_debug("New virtual profile: %s", name);

    ap = pa_xnew0(pa_droid_profile, 1);
    ap->profile_set = u->profile_set;
    ap->name = pa_xstrdup(name);
    ap->description = pa_xstrdup(description);
    ap->priority = 50;

    pa_hashmap_put(u->profile_set->profiles, ap->name, ap);

    cp = pa_card_profile_new(ap->name, ap->description, sizeof(struct profile_data));
    cp->available = available;
    d = PA_CARD_PROFILE_DATA(cp);
    d->droid_profile = ap;
    d->card_profile = cp;
    d->virtual_profile = true;
    d->mode = audio_mode;
    d->virtual.event_cb = event_cb;
    d->virtual.parent = extension_to;

    pa_hashmap_put(profiles, cp->name, cp);

    return cp;
}

static void set_card_name(pa_modargs *ma, pa_card_new_data *data, const char *module_id) {
    const char *tmp;
    char *name;

    pa_assert(ma);
    pa_assert(data);
    pa_assert(module_id);

    if ((tmp = pa_modargs_get_value(ma, "card_name", NULL))) {
        pa_card_new_data_set_name(data, tmp);
        data->namereg_fail = true;
        return;
    }

    name = pa_sprintf_malloc("droid_card.%s", module_id);
    pa_card_new_data_set_name(data, name);
    pa_xfree(name);
    data->namereg_fail = false;
}

static bool output_enabled(struct userdata *u, pa_droid_mapping *am) {
    bool enabled = false;

    pa_assert(u);
    pa_assert(am);


    if (am->mix_port->flags & AUDIO_OUTPUT_FLAG_PRIMARY)
        enabled = true;

    else if (am->mix_port->flags & AUDIO_OUTPUT_FLAG_RAW)
        enabled = false;

    else if (pa_droid_option(u->hw_module, DM_OPTION_OUTPUT_FAST) && am->mix_port->flags & AUDIO_OUTPUT_FLAG_FAST)
        enabled = true;

    else if (pa_droid_option(u->hw_module, DM_OPTION_OUTPUT_DEEP_BUFFER) && am->mix_port->flags & AUDIO_OUTPUT_FLAG_DEEP_BUFFER)
        enabled = true;

    pa_log_debug("Output mix port \"%s\" %s", am->name, enabled ? "enabled" : "disabled");

    return enabled;
}

static bool input_enabled(struct userdata *u, pa_droid_mapping *am) {
    bool enabled = false;

    pa_assert(u);
    pa_assert(am);

    /* Look for primary mix port as the one used for creating droid-source. */
    if (dm_strcasestr(am->name, "primary"))
        enabled = true;

    pa_log_debug("Input mix port \"%s\" %s", am->name, enabled ? "enabled" : "disabled");

    return enabled;
}

static uint32_t max_channels_for_mix_port(dm_config_port *mix_port, uint32_t previous_max_channels) {
    uint32_t max_channels = 0;
    dm_config_profile *profile;
    void *state;

    DM_LIST_FOREACH_DATA(profile, mix_port->profiles, state) {
        for (int i = 0; profile->channel_masks[i]; i++) {
            max_channels = audio_channel_count_from_out_mask(profile->channel_masks[i]) > max_channels
                            ? audio_channel_count_from_out_mask(profile->channel_masks[i]) : max_channels;
        }
    }

    return max_channels > previous_max_channels ? max_channels : previous_max_channels;
}

static void add_profile(struct userdata *u, pa_hashmap *h, pa_hashmap *ports, pa_droid_profile *ap) {
    pa_card_profile *cp;
    struct profile_data *d;
    pa_droid_mapping *am;
    int max_channels;
    uint32_t idx;

    pa_assert(u);
    pa_assert(h);
    pa_assert(ports);
    pa_assert(ap);

    pa_log_debug("Card profile %s", ap->name);

    cp = pa_card_profile_new(ap->name, ap->description, sizeof(struct profile_data));
    cp->available = PA_AVAILABLE_YES;
    cp->priority = ap->priority;

    /* Output mappings */

    max_channels = 0;
    PA_IDXSET_FOREACH(am, ap->output_mappings, idx) {
        cp->n_sinks++;
        pa_droid_add_card_ports(cp, ports, am, u->core);
        max_channels = max_channels_for_mix_port(am->mix_port, max_channels);
    }
    cp->max_sink_channels = max_channels;

    /* Input mappings */

    max_channels = 0;
    PA_IDXSET_FOREACH(am, ap->input_mappings, idx) {
        cp->n_sources++;
        pa_droid_add_card_ports(cp, ports, am, u->core);
        max_channels = max_channels_for_mix_port(am->mix_port, max_channels);
    }
    cp->max_source_channels = max_channels;

    d = PA_CARD_PROFILE_DATA(cp);
    d->droid_profile = ap;
    d->card_profile = cp;
    d->virtual_profile = false;
    d->mode = AUDIO_MODE_NORMAL;

    pa_hashmap_put(h, cp->name, cp);
}

static void add_profiles(struct userdata *u, pa_hashmap *h, pa_hashmap *ports) {
    void *state;
    pa_droid_profile *ap;

    pa_assert(u);
    pa_assert(h);
    pa_assert(ports);

    PA_HASHMAP_FOREACH(ap, u->profile_set->profiles, state) {
        add_profile(u, h, ports, ap);
    }
}

static void init_profile(struct userdata *u) {
    pa_droid_mapping *am;
    struct profile_data *d;
    uint32_t idx;

    pa_assert(u);

    pa_log_debug("Init profile.");

    d = PA_CARD_PROFILE_DATA(u->card->active_profile);

    if (d->droid_profile && pa_idxset_size(d->droid_profile->output_mappings) > 0) {
        PA_IDXSET_FOREACH(am, d->droid_profile->output_mappings, idx) {
            if (!output_enabled(u, am))
                continue;

            am->sink = pa_droid_sink_new(u->module, u->modargs, __FILE__, &u->card_data, 0, am, u->card);
        }
    }

    if (d->droid_profile && pa_idxset_size(d->droid_profile->input_mappings) > 0) {
        PA_IDXSET_FOREACH(am, d->droid_profile->input_mappings, idx) {
            if (!input_enabled(u, am))
                continue;

            am->source = pa_droid_source_new(u->module, u->modargs, __FILE__, &u->card_data, am, u->card);
        }
    }
}

static void park_profile(pa_droid_profile *dp) {
    pa_droid_mapping *am;
    uint32_t idx;

    pa_assert(dp);

    /* Virtual profiles don't have output mappings. */
    if (dp->output_mappings) {
        PA_IDXSET_FOREACH(am, dp->output_mappings, idx) {
            if (pa_droid_mapping_is_primary(am))
                pa_sink_set_port(am->sink, PA_DROID_OUTPUT_PARKING, false);
        }
    };

    /* Virtual profiles don't have input mappings. */
    if ((am = dp->input_mapping)) {
        if (pa_droid_mapping_is_primary(am))
            pa_source_set_port(am->source, PA_DROID_INPUT_PARKING, false);
    };
}

static pa_droid_profile *card_get_droid_profile(pa_card_profile *cp) {
    struct profile_data *pd;

    pa_assert(cp);

    pd = PA_CARD_PROFILE_DATA(cp);
    return pd->droid_profile;
}

static bool voicecall_profile_event_cb(struct userdata *u, pa_droid_profile *p, bool enabling) {
    pa_droid_profile *dp = NULL;
    pa_droid_mapping *am_output;

    pa_assert(u);
    pa_assert(p);
    pa_assert(u->real_profile);

    dp = card_get_droid_profile(u->real_profile);
    if (!(am_output = pa_droid_idxset_get_primary(dp->output_mappings))) {
        pa_log("Active profile doesn't have primary output device.");
        return false;
    }

    /* call mode specialities */
    if (enabling) {
        pa_droid_sink_set_voice_control(am_output->sink, true);

        if (pa_droid_option(u->hw_module, DM_OPTION_REALCALL))
            pa_droid_set_parameters(u->hw_module, VENDOR_EXT_REALCALL_ON);
    } else {
        pa_droid_sink_set_voice_control(am_output->sink, false);

        if (pa_droid_option(u->hw_module, DM_OPTION_REALCALL))
            pa_droid_set_parameters(u->hw_module, VENDOR_EXT_REALCALL_OFF);
    }

    return true;
}

static bool in_communication_profile_event_cb(struct userdata *u, pa_droid_profile *p, bool enabling) {
    pa_droid_profile *dp;

    pa_assert(u);
    pa_assert(u->real_profile);

    dp = card_get_droid_profile(u->real_profile);

    if (pa_idxset_size(dp->output_mappings) > 0) {
        pa_droid_mapping *am;
        uint32_t idx;

        PA_IDXSET_FOREACH(am, dp->output_mappings, idx) {

            if (am->mix_port->flags & AUDIO_OUTPUT_FLAG_VOIP_RX) {
                if (enabling && !am->sink) {
                    pa_log_info("in communication: enable VOIP sink");
                    am->sink = pa_droid_sink_new(u->module, u->modargs, __FILE__, &u->card_data, 0, am, u->card);
                } else if (!enabling && am->sink) {
                    /* Don't rescue sink-inputs. */
                    pa_log_info("in communication: disable VOIP sink");
                    pa_droid_sink_free(am->sink);
                    am->sink = NULL;
                }
                break;
            }
        }
    }

    return true;
}

#ifdef DROID_AUDIO_HAL_DEBUG_VSID
static bool voicecall_vsid(struct userdata *u, pa_droid_profile *p, uint32_t vsid, bool enabling)
{
    char *setparam;

    setparam = pa_sprintf_malloc("%s=%u;%s=%d", AUDIO_PARAMETER_KEY_VSID, vsid,
                                                AUDIO_PARAMETER_KEY_CALL_STATE,
                                                enabling ? CALL_ACTIVE : CALL_INACTIVE);

    pa_droid_set_parameters(u->hw_module, setparam);
    pa_xfree(setparam);

    return true;
}

static bool voicecall_voice1_vsid_profile_event_cb(struct userdata *u, pa_droid_profile *p, bool enabling)
{
    return voicecall_vsid(u, p, VOICE_VSID, enabling);
}

static bool voicecall_voice2_vsid_profile_event_cb(struct userdata *u, pa_droid_profile *p, bool enabling)
{
    return voicecall_vsid(u, p, VOICE2_VSID, enabling);
}

static bool voicecall_volte_vsid_profile_event_cb(struct userdata *u, pa_droid_profile *p, bool enabling)
{
    return voicecall_vsid(u, p, VOLTE_VSID, enabling);
}

static bool voicecall_qchat_vsid_profile_event_cb(struct userdata *u, pa_droid_profile *p, bool enabling)
{
    return voicecall_vsid(u, p, QCHAT_VSID, enabling);
}

static bool voicecall_vowlan_vsid_profile_event_cb(struct userdata *u, pa_droid_profile *p, bool enabling)
{
    return voicecall_vsid(u, p, VOWLAN_VSID, enabling);
}

static bool voicecall_voicemmode1_vsid_profile_event_cb(struct userdata *u, pa_droid_profile *p, bool enabling)
{
    return voicecall_vsid(u, p, VOICEMMODE1_VSID, enabling);
}

static bool voicecall_voicemmode2_vsid_profile_event_cb(struct userdata *u, pa_droid_profile *p, bool enabling)
{
    return voicecall_vsid(u, p, VOICEMMODE2_VSID, enabling);
}
#endif /* DROID_AUDIO_HAL_DEBUG_VSID */

static void virtual_event(struct userdata *u, struct profile_data *profile, bool enabling) {
    pa_assert(u);
    pa_assert(profile);
    pa_assert(profile->virtual_profile);

    if (profile->virtual.enabled == enabling)
        return;

    pa_log_info("Virtual profile %s changes to %s%s", profile->droid_profile->name,
                                                      enabling ? "enabled" : "disabled",
                                                      profile->virtual.event_cb ? " (calling event callback)" : "");

    if (profile->virtual.event_cb)
        profile->virtual.event_cb(u, profile->droid_profile, enabling);

    profile->virtual.enabled = enabling;
}

static pa_card_profile *leave_virtual_profile(struct userdata *u, pa_card *c,
                                              struct profile_data *current, struct profile_data *next) {
    pa_card_profile *real = NULL;

    pa_assert(u);
    pa_assert(c);
    pa_assert(current);
    pa_assert(next);
    pa_assert(current->virtual_profile);

    pa_log_debug("Leave virtual profile %s", current->droid_profile->name);

    if (next->mode != current->mode) {
        park_profile(card_get_droid_profile(u->real_profile));
        pa_droid_hw_set_mode(u->hw_module, next->mode);
    }

    virtual_event(u, current, false);

    /* If new profile is the same as from which we switched to
     * virtual profile, transfer ownership back to that profile.
     * Otherwise destroy sinks & sources and switch to new profile. */
    if (!next->virtual_profile) {
        if (current->virtual.parent) {
            struct profile_data *pd = PA_CARD_PROFILE_DATA(current->virtual.parent);
            virtual_event(u, pd, false);
        }

        if (next->card_profile != u->real_profile)
            real = u->real_profile;
        u->real_profile = NULL;
    }

    pa_log_debug("Left virtual profile %s%s", current->droid_profile->name,
                                              next->virtual_profile ? "" : " for real profile");

    return real;
}

static void enter_virtual_profile(struct userdata *u, pa_card *c,
                                  struct profile_data  *current, struct profile_data *next) {
    pa_assert(u);
    pa_assert(c);
    pa_assert(current);
    pa_assert(next);
    pa_assert(next->virtual_profile);

    pa_log_debug("Enter virtual profile %s", next->droid_profile->name);

    /* real_profile should always be real profile. */
    if (u->real_profile == NULL) {
        pa_assert(!current->virtual_profile);
        u->real_profile = current->card_profile;
    }

    if (current->virtual_profile) {
        if (current->card_profile != next->virtual.parent) {
            struct profile_data *parent = current;
            while (parent && parent != next && parent->card_profile != next->virtual.parent) {
                virtual_event(u, parent, false);
                parent = parent->virtual.parent ? PA_CARD_PROFILE_DATA(parent->virtual.parent) : NULL;
            }
        }
    }

    if (next->mode != current->mode) {
        park_profile(card_get_droid_profile(u->real_profile));
        pa_droid_hw_set_mode(u->hw_module, next->mode);
    }

    if (next->virtual.parent) {
        if (next->virtual.parent != current->card_profile) {
            struct profile_data *pd = PA_CARD_PROFILE_DATA(next->virtual.parent);
            virtual_event(u, pd, true);
        }
    }

    virtual_event(u, next, true);

    pa_log_debug("Entered virtual profile %s", next->droid_profile->name);
}

static int card_set_profile(pa_card *c, pa_card_profile *new_profile) {
    struct userdata *u;
    pa_card_profile *real_profile;
    pa_droid_mapping *am;
    struct profile_data *next, *curr;
    pa_queue *sink_inputs = NULL, *source_outputs = NULL;
    pa_sink *primary_sink = NULL;
    uint32_t idx;

    pa_assert(c);
    pa_assert(new_profile);
    pa_assert_se(u = c->userdata);

    if (new_profile->available != PA_AVAILABLE_YES) {
        pa_log("Profile %s is not available.", new_profile->name);
        return -1;
    }

    next = PA_CARD_PROFILE_DATA(new_profile);
    curr = PA_CARD_PROFILE_DATA(c->active_profile);

    if (next->virtual_profile) {
        enter_virtual_profile(u, c, curr, next);
        return 0;
    } else {
        if (curr->virtual_profile) {
            if ((real_profile = leave_virtual_profile(u, c, curr, next)))
                curr = PA_CARD_PROFILE_DATA(real_profile);
            else
                return 0;
        }

        /* Continue to sink-input/source-output transfer below. */
    }

    /* If there are connected sink inputs/source outputs in old profile's sinks/sources move
     * them all to new sinks/sources. */
    pa_log_debug("Update sinks and sources for profile %s", new_profile->name);

    if (curr->droid_profile && pa_idxset_size(curr->droid_profile->output_mappings) > 0) {
        PA_IDXSET_FOREACH(am, curr->droid_profile->output_mappings, idx) {
            if (!am->sink)
                continue;

            if (next->droid_profile &&
                pa_idxset_get_by_data(next->droid_profile->output_mappings, am, NULL)) {

                if (pa_droid_mapping_is_primary(am))
                    primary_sink = am->sink;
                continue;
            }

            sink_inputs = pa_sink_move_all_start(am->sink, sink_inputs);
            pa_droid_sink_free(am->sink);
            am->sink = NULL;
        }
    }

    if (curr->droid_profile && (am = curr->droid_profile->input_mapping)) {
        if (am->source && next->droid_profile && next->droid_profile->input_mapping) {
            source_outputs = pa_source_move_all_start(am->source, source_outputs);
            pa_droid_source_free(am->source);
            am->source = NULL;
        }
    }

    if (next->droid_profile && pa_idxset_size(next->droid_profile->output_mappings) > 0) {
        PA_IDXSET_FOREACH(am, next->droid_profile->output_mappings, idx) {
            if (!output_enabled(u, am))
                continue;

            if (!am->sink)
                am->sink = pa_droid_sink_new(u->module, u->modargs, __FILE__, &u->card_data, 0, am, u->card);

            if (sink_inputs && am->sink) {
                pa_sink_move_all_finish(am->sink, sink_inputs, false);
                sink_inputs = NULL;
            }
        }
    }

    if (next->droid_profile && pa_idxset_size(next->droid_profile->input_mappings) > 0) {
        PA_IDXSET_FOREACH(am, next->droid_profile->input_mappings, idx) {
            if (!input_enabled(u, am))
                continue;

            if (!am->source)
                am->source = pa_droid_source_new(u->module, u->modargs, __FILE__, &u->card_data, am, u->card);

            if (source_outputs && am->source) {
                pa_source_move_all_finish(am->source, source_outputs, false);
                source_outputs = NULL;
            }
        }
    }

    /* if only primary sink is left after profile change and we have detached sink-inputs attach
     * them to primary sink. */
    if (sink_inputs && primary_sink) {
        pa_sink_move_all_finish(primary_sink, sink_inputs, false);
        sink_inputs = NULL;
    }

    if (sink_inputs)
        pa_sink_move_all_fail(sink_inputs);

    if (source_outputs)
        pa_source_move_all_fail(source_outputs);

    return 0;
}


int pa__init(pa_module *m) {
    struct userdata *u = NULL;
    pa_modargs *ma = NULL;
    pa_card_new_data data;
    const char *module_id;
    bool namereg_fail = false;
    pa_card_profile *voicecall = NULL;

    pa_assert(m);

    pa_log_info("Create new droid-card");

    if (!(ma = pa_droid_modargs_new(m->argument, valid_modargs))) {
        pa_log("Failed to parse module arguments.");
        goto fail;
    }

    u = pa_xnew0(struct userdata, 1);
    u->core = m->core;
    m->userdata = u;

    module_id = pa_modargs_get_value(ma, "module_id", DEFAULT_MODULE_ID);

    if (!(u->hw_module = pa_droid_hw_module_get2(u->core, ma, module_id)))
        goto fail;

    pa_droid_options_log(u->hw_module);

    u->card_data.module_id = pa_xstrdup(module_id);
    u->card_data.userdata = u;

    u->profile_set = pa_droid_profile_set_default_new(u->hw_module->enabled_module);

    pa_card_new_data_init(&data);
    data.driver = __FILE__;
    data.module = m;

    set_card_name(ma, &data, u->hw_module->module_id);

    /* We need to give pa_modargs_get_value_boolean() a pointer to a local
     * variable instead of using &data.namereg_fail directly, because
     * data.namereg_fail is a bitfield and taking the address of a bitfield
     * variable is impossible. */
    namereg_fail = data.namereg_fail;
    if (pa_modargs_get_value_boolean(ma, "namereg_fail", &namereg_fail) < 0) {
        pa_log("Failed to parse namereg_fail argument.");
        pa_card_new_data_done(&data);
        goto fail;
    }
    data.namereg_fail = namereg_fail;

    add_profiles(u, data.profiles, data.ports);

    if (pa_hashmap_isempty(data.profiles)) {
        pa_log("Failed to find a working profile.");
        pa_card_new_data_done(&data);
        goto fail;
    }

    voicecall =
    add_virtual_profile(u, VOICE_CALL_PROFILE_NAME, VOICE_CALL_PROFILE_DESC,
                        AUDIO_MODE_IN_CALL, voicecall_profile_event_cb,
                        PA_AVAILABLE_YES, NULL, data.profiles);
    add_virtual_profile(u, VOICE_RECORD_PROFILE_NAME, VOICE_RECORD_PROFILE_DESC,
                        AUDIO_MODE_IN_CALL, NULL,
                        PA_AVAILABLE_YES, voicecall, data.profiles);
    add_virtual_profile(u, COMMUNICATION_PROFILE_NAME, COMMUNICATION_PROFILE_DESC,
                        AUDIO_MODE_IN_COMMUNICATION, in_communication_profile_event_cb,
                        PA_AVAILABLE_YES, NULL, data.profiles);
    add_virtual_profile(u, RINGTONE_PROFILE_NAME, RINGTONE_PROFILE_DESC,
                        AUDIO_MODE_RINGTONE, NULL,
                        PA_AVAILABLE_YES, NULL, data.profiles);
#ifdef DROID_AUDIO_HAL_DEBUG_VSID
    add_virtual_profile(u, VOICE_SESSION_VOICE1_PROFILE_NAME, VOICE_SESSION_VOICE1_PROFILE_DESC,
                        AUDIO_MODE_IN_CALL, voicecall_voice1_vsid_profile_event_cb,
                        PA_AVAILABLE_YES, voicecall, data.profiles);
    add_virtual_profile(u, VOICE_SESSION_VOICE2_PROFILE_NAME, VOICE_SESSION_VOICE2_PROFILE_DESC,
                        AUDIO_MODE_IN_CALL, voicecall_voice2_vsid_profile_event_cb,
                        PA_AVAILABLE_YES, voicecall, data.profiles);
    add_virtual_profile(u, VOICE_SESSION_VOLTE_PROFILE_NAME, VOICE_SESSION_VOLTE_PROFILE_DESC,
                        AUDIO_MODE_IN_CALL, voicecall_volte_vsid_profile_event_cb,
                        PA_AVAILABLE_YES, voicecall, data.profiles);
    add_virtual_profile(u, VOICE_SESSION_QCHAT_PROFILE_NAME, VOICE_SESSION_QCHAT_PROFILE_DESC,
                        AUDIO_MODE_IN_CALL, voicecall_qchat_vsid_profile_event_cb,
                        PA_AVAILABLE_YES, voicecall, data.profiles);
    add_virtual_profile(u, VOICE_SESSION_VOWLAN_PROFILE_NAME, VOICE_SESSION_VOWLAN_PROFILE_DESC,
                        AUDIO_MODE_IN_CALL, voicecall_vowlan_vsid_profile_event_cb,
                        PA_AVAILABLE_YES, voicecall, data.profiles);
    add_virtual_profile(u, VOICE_SESSION_VOICEMMODE1_PROFILE_NAME, VOICE_SESSION_VOICEMMODE1_PROFILE_DESC,
                        AUDIO_MODE_IN_CALL, voicecall_voicemmode1_vsid_profile_event_cb,
                        PA_AVAILABLE_YES, voicecall, data.profiles);
    add_virtual_profile(u, VOICE_SESSION_VOICEMMODE2_PROFILE_NAME, VOICE_SESSION_VOICEMMODE2_PROFILE_DESC,
                        AUDIO_MODE_IN_CALL, voicecall_voicemmode2_vsid_profile_event_cb,
                        PA_AVAILABLE_YES, voicecall, data.profiles);
#endif /* DROID_AUDIO_HAL_DEBUG_VSID */

    add_disabled_profile(data.profiles);

    pa_proplist_sets(data.proplist, PROP_DROID_HW_MODULE, u->hw_module->module_id);

    u->card = pa_card_new(m->core, &data);
    pa_card_new_data_done(&data);

    if (!u->card) {
        pa_log("Couldn't create card.");
        goto fail;
    }

    u->card->userdata = u;
    u->card->set_profile = card_set_profile;

    u->modargs = ma;
    u->module = m;

    pa_card_choose_initial_profile(u->card);
    init_profile(u);
    u->extcon = pa_droid_extcon_new(m->core, u->card);

    if (!u->extcon)
        u->extevdev = pa_droid_extevdev_new(m->core, u->card);
    else
        u->extevdev = NULL;

    pa_card_put(u->card);

    return 0;

fail:
    if (ma)
        pa_modargs_free(ma);

    pa__done(m);

    return -1;
}

void pa__done(pa_module *m) {
    struct userdata *u;

    pa_assert(m);

    if ((u = m->userdata)) {

        if (u->card && u->card->sinks)
            pa_idxset_remove_all(u->card->sinks, (pa_free_cb_t) pa_droid_sink_free);

        if (u->card && u->card->sources)
            pa_idxset_remove_all(u->card->sources, (pa_free_cb_t) pa_droid_source_free);

<<<<<<< HEAD
        if (u->extcon)
            pa_droid_extcon_free(u->extcon);

        if (u->extevdev)
            pa_droid_extevdev_free(u->extevdev);

=======
>>>>>>> cef8f787
        if (u->card)
            pa_card_free(u->card);

        if (u->modargs)
            pa_modargs_free(u->modargs);

        if (u->profile_set)
            pa_droid_profile_set_free(u->profile_set);

        if (u->card_data.module_id)
            pa_xfree(u->card_data.module_id);

        if (u->hw_module)
            pa_droid_hw_module_unref(u->hw_module);

        pa_xfree(u);
    }
}<|MERGE_RESOLUTION|>--- conflicted
+++ resolved
@@ -82,14 +82,8 @@
         "config=<location for droid audio configuration> "
         "voice_property_key=<proplist key searched for sink-input that should control voice call volume> "
         "voice_property_value=<proplist value for the key for voice control sink-input> "
-<<<<<<< HEAD
         "voice_virtual_stream=<true/false> create virtual stream for voice call volume control (default false)"
-        "default_profile=<boolean. create default profile for primary module or not. defaults to true> "
-        "merge_inputs=<unused, always true> "
-        "quirks=<comma separated list of quirks to enable/disable>"
-=======
         "options=<comma separated list of options to enable/disable>"
->>>>>>> cef8f787
 );
 
 static const char* const valid_modargs[] = {
@@ -115,15 +109,8 @@
     "config",
     "voice_property_key",
     "voice_property_value",
-<<<<<<< HEAD
     "voice_virtual_stream",
-    "default_profile",
-    "combine",
-    "merge_inputs",
-    "quirks",
-=======
     /* DM_OPTIONS */
->>>>>>> cef8f787
     NULL,
 };
 
@@ -947,15 +934,12 @@
         if (u->card && u->card->sources)
             pa_idxset_remove_all(u->card->sources, (pa_free_cb_t) pa_droid_source_free);
 
-<<<<<<< HEAD
         if (u->extcon)
             pa_droid_extcon_free(u->extcon);
 
         if (u->extevdev)
             pa_droid_extevdev_free(u->extevdev);
 
-=======
->>>>>>> cef8f787
         if (u->card)
             pa_card_free(u->card);
 
